--- conflicted
+++ resolved
@@ -24,12 +24,8 @@
 
 ### Video
 
-<<<<<<< HEAD
-- New: Interaction with the autoPause and autoResume viewer options.
-=======
 - New interaction with the autoPause and autoResume viewer options.
 - Fix: catch an error on auto play on mobile.
->>>>>>> 6b11627b
 
 ### Hotspots
 
